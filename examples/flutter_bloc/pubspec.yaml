name: graphql_flutter_bloc_example
description: A new Flutter project.

version: 1.0.0+1

environment:
  sdk: ">=2.3.0 <3.0.0"

dependencies:
  flutter:
    sdk: flutter
  graphql:
    path: ../../packages/graphql
  cupertino_icons: ^0.1.2
<<<<<<< HEAD
  flutter_bloc: ^4.0.0
=======
  flutter_bloc: ^5.0.1
  gql: 0.12.2
  freezed_annotation: 0.11.0

>>>>>>> 78634e74
  equatable: ^0.2.0

dev_dependencies:
  flutter_test:
    sdk: flutter
  test: ^1.3.0
  mockito: ^3.0.0
  freezed: ^0.11.4

flutter:
  uses-material-design: true<|MERGE_RESOLUTION|>--- conflicted
+++ resolved
@@ -9,17 +9,14 @@
 dependencies:
   flutter:
     sdk: flutter
-  graphql:
-    path: ../../packages/graphql
+
+  graphql: ^4.0.0-alpha
+  graphql_flutter: ^4.0.0-alpha
+
   cupertino_icons: ^0.1.2
-<<<<<<< HEAD
-  flutter_bloc: ^4.0.0
-=======
   flutter_bloc: ^5.0.1
-  gql: 0.12.2
   freezed_annotation: 0.11.0
 
->>>>>>> 78634e74
   equatable: ^0.2.0
 
 dev_dependencies:
@@ -30,4 +27,10 @@
   freezed: ^0.11.4
 
 flutter:
-  uses-material-design: true+  uses-material-design: true
+
+dependency_overrides:
+  graphql_flutter:
+    path: ../../packages/graphql_flutter
+  graphql:
+    path: ../../packages/graphql
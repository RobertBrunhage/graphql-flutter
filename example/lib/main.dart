--- conflicted
+++ resolved
@@ -6,9 +6,7 @@
 
 const String YOUR_PERSONAL_ACCESS_TOKEN = '<YOUR_PERSONAL_ACCESS_TOKEN>';
 
-void main() {
-  runApp(MyApp());
-}
+void main() => runApp(MyApp());
 
 class MyApp extends StatelessWidget {
   MyApp();
@@ -19,7 +17,12 @@
       uri: 'https://api.github.com/graphql',
     );
 
-<<<<<<< HEAD
+    final AuthLink authLink = AuthLink(
+      getToken: () async => 'Bearer $YOUR_PERSONAL_ACCESS_TOKEN',
+    );
+
+    final Link link = authLink.concat(httpLink);
+
     final WebSocketLink websocketLink = WebSocketLink(SocketClient(
       'ws://api.github.com/graphql',
       headers: <String, String>{
@@ -27,16 +30,6 @@
       },
       config: SocketClientConfig(autoReconnect: true, inactivityTimeout: Duration(seconds: 15)),
     ));
-
-    final ValueNotifier<GraphQLClient> client = ValueNotifier<GraphQLClient>(
-      GraphQLClient(cache: InMemoryCache(), link: link // or websocketLink,
-          ),
-=======
-    final AuthLink authLink = AuthLink(
-      getToken: () async => 'Bearer $YOUR_PERSONAL_ACCESS_TOKEN',
-    );
-
-    final Link link = authLink.concat(httpLink);
 
     final ValueNotifier<GraphQLClient> client = ValueNotifier<GraphQLClient>(
       GraphQLClient(
@@ -45,7 +38,6 @@
         ),
         link: link,
       ),
->>>>>>> 6a4c18d9
     );
 
     return GraphQLProvider(
@@ -109,16 +101,7 @@
                 variables: <String, dynamic>{
                   'nRepositories': nRepositories,
                 },
-<<<<<<< HEAD
-                pollInterval: 4, // you can optionally override some http options through the contexts
-                context: <String, dynamic>{
-                  'headers': <String, String>{
-                    'Authorization': 'Bearer $YOUR_PERSONAL_ACCESS_TOKEN',
-                  },
-                },
-=======
                 pollInterval: 4,
->>>>>>> 6a4c18d9
               ),
               builder: (QueryResult result) {
                 if (result.loading) {
@@ -132,67 +115,14 @@
                 }
 
                 // result.data can be either a [List<dynamic>] or a [Map<String, dynamic>]
-                final List<dynamic> repositories = result.data['viewer']['repositories']['nodes'];
+                final List<dynamic> repositories =
+                    result.data['viewer']['repositories']['nodes'];
 
                 return Expanded(
                   child: ListView.builder(
                     itemCount: repositories.length,
-<<<<<<< HEAD
-                    itemBuilder: (BuildContext context, int index) {
-                      final Map<String, dynamic> repository = repositories[index];
-
-                      return Mutation(
-                        options: MutationOptions(
-                          document: mutations.addStar,
-                        ),
-                        builder: (
-                          RunMutation addStar,
-                          QueryResult addStarResult,
-                        ) {
-                          if (addStarResult.data != null && addStarResult.data.isNotEmpty) {
-                            repository['viewerHasStarred'] = addStarResult.data['addStar']['starrable']['viewerHasStarred'];
-                          }
-
-                          return ListTile(
-                            leading: repository['viewerHasStarred']
-                                ? const Icon(
-                                    Icons.star,
-                                    color: Colors.amber,
-                                  )
-                                : const Icon(Icons.star_border),
-                            title: Text(repository['name']),
-                            onTap: () {
-                              // optimistic ui updates are not implemented yet, therefore changes may take some time to show
-                              addStar(<String, dynamic>{
-                                'starrableId': repository['id'],
-                              });
-                            },
-                          );
-                        },
-                        onCompleted: (QueryResult onCompleteResult) {
-                          showDialog<AlertDialog>(
-                            context: context,
-                            builder: (BuildContext context) {
-                              return AlertDialog(
-                                title: const Text('Thanks for your star!'),
-                                actions: <Widget>[
-                                  SimpleDialogOption(
-                                    child: const Text('Dismiss'),
-                                    onPressed: () {
-                                      Navigator.of(context).pop();
-                                    },
-                                  )
-                                ],
-                              );
-                            },
-                          );
-                        },
-                      );
-                    },
-=======
                     itemBuilder: (BuildContext context, int index) =>
                         StarrableRepository(repository: repositories[index]),
->>>>>>> 6a4c18d9
                   ),
                 );
               },

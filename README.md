--- conflicted
+++ resolved
@@ -8,11 +8,7 @@
 
 # GraphQL Flutter
 
-<<<<<<< HEAD
-## :mega: `v4` is now in `beta` :mega:
-=======
 ## :mega: [`v4` is now in beta](https://github.com/zino-app/graphql-flutter/blob/beta/changelog-v3-v4.md) :mega:
->>>>>>> f85c45e9
 
 See the [Migration Guide](./changelog-v3-v4.md) and updated READMEs for details
 

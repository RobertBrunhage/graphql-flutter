--- conflicted
+++ resolved
@@ -1,6 +1,3 @@
-<<<<<<< HEAD
-## [0.9.5] - October 28 2018
-=======
 ## [1.0.0-beta.1+1] - February 16 2019
 
 We are finally in BETA. This means we're one step closer to our first stable release.
@@ -125,24 +122,13 @@
 - Update the example. @HofmannZ
 
 ## [1.0.0-alpha.7] - September 14 2018
->>>>>>> 67946011
-
-### Breaking changes
-
-n/a
-
-#### Fixes / Enhancements
-
-<<<<<<< HEAD
-- Fixed bug when set state was called after widget was unmounted. @SirKuryaki
-- Fixed types. @HofmannZ
-
-#### Docs
-
-- Fixed `Query` and `Mutation` examples on `README.md`. @SirKuryaki
-
-## [0.9.4] - September 10 2018
-=======
+
+### Breaking changes
+
+n/a
+
+#### Fixes / Enhancements
+
 - Fixed a bug where getting the operation name was always returning null. @HofmannZ
 - Override the fetch policy if the default query option is used. @HofmannZ
 - Split up fetching and polling in the observable query. @HofmannZ
@@ -159,26 +145,19 @@
 n/a
 
 ## [1.0.0-alpha.6] - September 10 2018
->>>>>>> 67946011
-
-### Breaking changes
-
-n/a
-
-#### Fixes / Enhancements
-
-<<<<<<< HEAD
-- Fixed a bug where getQueryResult was called before client could init. @HofmannZ
-=======
+
+### Breaking changes
+
+n/a
+
+#### Fixes / Enhancements
+
 - Updated lint options in preparation for upcoming CI checks. @HofmannZ
->>>>>>> 67946011
-
-#### Docs
-
-n/a
-
-<<<<<<< HEAD
-=======
+
+#### Docs
+
+n/a
+
 ## [1.0.0-alpha.5] - September 7 2018
 
 ### Breaking changes
@@ -279,7 +258,6 @@
 
 - Implement the new link system in the example. @HofmannZ
 
->>>>>>> 67946011
 ## [0.9.3] - September 5 2018
 
 ### Breaking changes

<<<<<<< HEAD
## [1.0.0-alpha.4] - September 4 2018
=======
## [0.9.3] - September 5 2018
>>>>>>> d108eeff

### Breaking changes

n/a

#### Fixes / Enhancements

<<<<<<< HEAD
- Always return something from the `read` method in the cache class. @HofmannZ
- Only save to cache with certain fetch policies. @HofmannZ
- Throw an error when no data from network with certain fetch policies. @HofmannZ
- Added a document parser. @HofmannZ
- Added operation name from document to the operation. @HofmannZ
- Only create a new observable query if options have changed. @HofmannZ
- Add context to the links. @HofmannZ
- Parse context in the http link to update the config. @HofmannZ
- Change the type of context from dynamic to Map<String, dynamic. @HofmannZ

#### Docs

n/a

## [1.0.0-alpha.3] - September 2 2018

### Breaking changes

n/a

#### Fixes / Enhancements

- Reverted changes to the required Dart version. @HofmannZ
- Added missing return statsments. @HofmannZ

#### Docs

n/a

## [1.0.0-alpha.2] - September 2 2018

### Breaking changes

n/a

#### Fixes / Enhancements

- `GraphQLClient` now reads and writes data from the `Cache` based on the provided `FetchPolicy` option. @HofmannZ
- Implemented caching for data from `FetchResults`. @HofmannZ
- The library now tagets Dart version `>=2.1.0-dev.0.0 <3.0.0` as recomended by Flutter `0.6.0`. @HofmannZ
- Removed the old client from the library. @HofmannZ

#### Docs

- Document the new API. @HofmannZ
- Write an upgrade guide. @HofmannZ
- Clean up the example. @HofmannZ

## [1.0.0-alpha.1] - September 2 2018

### Breaking changes

- Renamed `Client` to `GraphQLClient` to avoid name collision with other packages. @HofmannZ
- Renamed `GraphqlProvider` to `GraphQLProvider` to align with new naming. @HofmannZ
- Renamed `GraphqlConsumer` to `GraphQLConsumer` to align with new naming. @HofmannZ
- Renamed `GQLError` to `GraphQLError` to align with new naming. @HofmannZ
- `GraphQLClient` requires a `Link` to passed into the constructor. @HofmannZ
- `GraphQLClient` no longer requires a `endPoint` or `apiToken` to be passed into the constructor. Instead you can provide it to the `Link`. @HofmannZ
- The `Query` and `Mutation` widgets are now `StreamBuilders`, there the api did change slightly. @HofmannZ

#### Fixes / Enhancements

- Improved typing throughout the library. @HofmannZ
- Queries are handled as streams of operations. @HofmannZ
- Added the `HttpLink` to handle requests using http. @HofmannZ
- `HttpLink` allows headers to be customised. @HofmannZ
- The api allows contributors to write their own custom links. @HofmannZ

#### Docs

- Implement the new link system in the example. @HofmannZ

## [0.9.2] - 2 September 2018
=======
- Fix wrong typedef causing runtime type mismatch. @HofmannZ

#### Docs

- Update the reference to the next branch. @HofmannZ

## [0.9.2] - September 2 2018
>>>>>>> d108eeff

### Breaking changes

n/a

#### Fixes / Enhancements

- Upgrade dependencies. @HofmannZ

#### Docs

- Added a refrence to our next major release. @HofmannZ

## [0.9.1] - August 30 2018

### Breaking changes

n/a

#### Fixes / Enhancements

- Move test dependency to the dev section. @fabiocarneiro
- Fix version resolving for test dependencies. @HofmannZ

#### Docs

n/a

## [0.9.0] - August 23 2018

### Breaking changes

n/a

#### Fixes / Enhancements

- Added error extensions support. @dustin-graham
- Changed the mutation typedef to return a Future, allowing async/await. @HofmannZ
- Fixed error handling when location is not provided. @adelcasse
- Fixed a bug where the client might no longer be in the same context. @HofmannZ

#### Docs

n/a

## [0.8.0] - August 10 2018

### Breaking changes

n/a

#### Fixes / Enhancements

- Added basic error handeling for queries and mutations @mmadjer
- Added missing export for the `GraphqlConsumer` widget @AleksandarFaraj

#### Docs

n/a

## [0.7.1] - August 3 2018

### Breaking changes

n/a

#### Fixes / Enhancements

- Code formatting @HofmannZ

#### Docs

- Updated the package description @HofmannZ

## [0.7.0] - July 22 2018

### Breaking changes

n/a

#### Fixes / Enhancements

- Added support for subsciptions in the client. @cal-pratt
- Added the `Subscription` widget. You can no direcly acces streams from Flutter. @cal-pratt

#### Docs

- Added instructions for adding subscripton to your poject. @cal-pratt
- Updated the `About this project` section. @HofmannZ

## [0.6.0] - July 19 2018

### Breaking changes

- The library now requires your app to be wrapped with the `GraphqlProvider` widget. @HofmannZ
- The global `client` variable is no longer available. Instead use the `GraphqlConsumer` widget. @HofmannZ

#### Fixes / Enhancements

- Added the `GraphqlProvider` widget. The client is now stored in an `InheritedWidget`, and can be accessed anywhere within the app. @HofmannZ

```dart
Client client = GraphqlProvider.of(context).value;
```

- Added the `GraphqlConsumer` widget. For ease of use we added a widget that uses the same builder structure as the `Query` and `Mutation` widgets. @HofmannZ

> Under the hood it access the client from the `BuildContext`.

- Added the option to optionally provide the `apiToken` to the `Client` constructor. It is still possible to set the `apiToken` with setter method. @HofmannZ

```dart
  return new GraphqlConsumer(
    builder: (Client client) {
      // do something with the client

      return new Container();
    },
  );
```

#### Docs

- Added documentation for the new `GraphqlProvider` @HofmannZ
- Added documentation for the new `GraphqlConsumer` @HofmannZ
- Changed the setup instructions to include the new widgets @HofmannZ
- Changed the example to include the new widgets @HofmannZ

## [0.5.4] - July 17 2018

### Breaking changes

n/a

#### Fixes / Enhancements

- Query: changed `Timer` to `Timer.periodic` @eusdima
- Minor logic tweak @eusdima
- Use absolute paths in the library @HofmannZ

#### Docs

- Fix mutations example bug not updating star bool @cal-pratt

## [0.5.3] - July 13 2018

### Breaking changes

n/a

#### Fixes / Enhancements

- Added polling timer as a variable for easy deletion on dispose
- Fixed bug when Query timer is still active when the Query is disposed
- Added instant query fetch when the query variables are updated

#### Docs

n/a

## [0.5.2] - July 11 2018

### Breaking changes

n/a

#### Fixes / Enhancements

- Fixed error when cache file is non-existent

#### Docs

n/a

## [0.5.1] - June 29 2018

### Breaking changes

n/a

#### Fixes / Enhancements

- Fixed json error parsing.

#### Docs

n/a

## [0.5.0] - June 25 2018

### Breaking changes

n/a

#### Fixes / Enhancements

- Introduced `onCompleted` callback for mutiations.
- Excluded some config files from version control.

#### Docs

- Fixed typos in the `readme.md`.
- The examples inculde an example of the `onCompleted` callback.

## [0.4.1] - June 22 2018

### Breaking changes

n/a

#### Fixes / Enhancements

n/a

#### Docs

- The examples now porperly reflect the changes to the library.

## [0.4.0] - June 21 2018

### Breaking changes

- The Client now requires a from of cache.
- The name of the `execute` method on the `Client` class changed to `query`.

#### Fixes / Enhancements

- Implemented in-memory cache.
- Write memory to file when in background.
- Added provider widget to save and restore the in-memory cache.
- Restructure the project.

#### Docs

- Update the `README.md` to refelct changes in the code.
- update the example to refelct changes in the code.

## [0.3.0] - June 16 2018

### Breaking changes

- Changed data type to `Map` instaid of `Object` to be more explicit.

#### Fixes / Enhancements

- Cosmatic changes.

#### Docs

- Added a Flutter app example.
- Fixed the example in `README.md`.
- Added more badges.

## [0.2.0] - June 15 2018

### Breaking changes

- Changed query widget `polling` argument to `pollInterval`, following the [react-apollo](https://github.com/apollographql/react-apollo) api.

#### Fixes / Enhancements

- Query polling is now optional.

#### Docs

- Updated the docs with the changes in api.

## [0.1.0] - June 15 2018

My colleague and I created a simple implementation of a GraphQL Client for Flutter. (Many thanks to Eus Dima, for his work on the initial client.)

### Breaking changes

n/a

#### Fixes / Enhancements

- A client to connect to your GraphQL server.
- A query widget to handle GraphQL queries.
- A mutation widget to handle GraphQL mutations.
- Simple support for query polling.

#### Docs

- Initial documentation.<|MERGE_RESOLUTION|>--- conflicted
+++ resolved
@@ -1,16 +1,11 @@
-<<<<<<< HEAD
 ## [1.0.0-alpha.4] - September 4 2018
-=======
-## [0.9.3] - September 5 2018
->>>>>>> d108eeff
-
-### Breaking changes
-
-n/a
-
-#### Fixes / Enhancements
-
-<<<<<<< HEAD
+
+### Breaking changes
+
+n/a
+
+#### Fixes / Enhancements
+
 - Always return something from the `read` method in the cache class. @HofmannZ
 - Only save to cache with certain fetch policies. @HofmannZ
 - Throw an error when no data from network with certain fetch policies. @HofmannZ
@@ -83,16 +78,21 @@
 
 - Implement the new link system in the example. @HofmannZ
 
+## [0.9.3] - September 5 2018
+
+### Breaking changes
+
+n/a
+
+#### Fixes / Enhancements
+
+- Fix wrong typedef causing runtime type mismatch. @HofmannZ
+
+#### Docs
+
+- Update the reference to the next branch. @HofmannZ
+
 ## [0.9.2] - 2 September 2018
-=======
-- Fix wrong typedef causing runtime type mismatch. @HofmannZ
-
-#### Docs
-
-- Update the reference to the next branch. @HofmannZ
-
-## [0.9.2] - September 2 2018
->>>>>>> d108eeff
 
 ### Breaking changes
 

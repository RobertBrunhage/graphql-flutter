--- conflicted
+++ resolved
@@ -1,11 +1,6 @@
 import 'package:flutter/widgets.dart';
 
-<<<<<<< HEAD
-import '../client.dart';
-import './graphql_provider.dart';
-=======
 import 'package:graphql_flutter/src/client.dart';
->>>>>>> 6e6aff76
 
 typedef void RunMutation(Map<String, dynamic> variables);
 
@@ -39,40 +34,24 @@
   Map<String, dynamic> data = {};
   String error = '';
 
-  RunMutation runMutation(Client client) =>
-      (Map<String, dynamic> variables) async {
-        setState(() {
-          loading = true;
-          error = '';
-          data = {};
-        });
+  void runMutation(Map<String, dynamic> variables) async {
+    setState(() {
+      loading = true;
+      error = '';
+      data = {};
+    });
 
-        try {
-          final Map<String, dynamic> result = await client.query(
-            query: widget.mutation,
-            variables: variables,
-          );
+    try {
+      final Map<String, dynamic> result = await client.query(
+        query: widget.mutation,
+        variables: variables,
+      );
 
-          setState(() {
-            loading = false;
-            data = result;
-          });
+      setState(() {
+        loading = false;
+        data = result;
+      });
 
-<<<<<<< HEAD
-          if (widget.onCompleted != null) {
-            widget.onCompleted(result);
-          }
-        } catch (e) {
-          setState(() {
-            loading = false;
-            error = 'GQL ERROR';
-          });
-
-          // TODO: Handle error
-          print(e);
-        }
-      };
-=======
       if (widget.onCompleted != null) {
         widget.onCompleted(result);
       }
@@ -87,11 +66,10 @@
       print(e.stackTrace);
     }
   }
->>>>>>> 6e6aff76
 
   Widget build(BuildContext context) {
     return widget.builder(
-      runMutation(GraphqlProvider.of(context).client),
+      runMutation,
       loading: loading,
       error: error,
       data: data,

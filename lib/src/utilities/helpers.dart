bool notNull(Object any) {
  return any != null;
}

<<<<<<< HEAD
bool areDifferentVariables(
  Map<String, dynamic> a,
  Map<String, dynamic> b,
) {
  if (a == null && b == null) {
    return false;
  }

  if (a == null || b == null) {
    return true;
  }

  if (a.length != b.length) {
    return true;
  }

  bool areDifferent = false;

  a.forEach((String key, dynamic value) {
    if ((!b.containsKey(key)) || b[key] != value) {
      areDifferent = true;
    }
  });

  return areDifferent;
=======
Map<String, dynamic> _recursivelyAddAll(
  Map<String, dynamic> target,
  Map<String, dynamic> source,
) {
  source.forEach((String key, dynamic value) {
    if (target.containsKey(key) &&
        target[key] is Map &&
        value != null &&
        value is Map<String, dynamic>) {
      _recursivelyAddAll(
        target[key] as Map<String, dynamic>,
        value,
      );
    } else {
      target[key] = value;
    }
  });
  return target;
}

/// Deeply merges `maps` into a new map, merging nested maps recursively.
///
/// Paths in the rightmost maps override those in the earlier ones, so:
/// ```
/// print(deeplyMergeLeft([
///   {'keyA': 'a1'},
///   {'keyA': 'a2', 'keyB': 'b2'},
///   {'keyB': 'b3'}
/// ]));
/// // { keyA: a2, keyB: b3 }
/// ```
///
Map<String, dynamic> deeplyMergeLeft(
  Iterable<Map<String, dynamic>> maps,
) {
  // prepend an empty literal for functional immutability
  return (<Map<String, dynamic>>[<String, dynamic>{}]..addAll(maps))
      .reduce(_recursivelyAddAll);
>>>>>>> 1145fee6
}<|MERGE_RESOLUTION|>--- conflicted
+++ resolved
@@ -2,7 +2,6 @@
   return any != null;
 }
 
-<<<<<<< HEAD
 bool areDifferentVariables(
   Map<String, dynamic> a,
   Map<String, dynamic> b,
@@ -28,7 +27,8 @@
   });
 
   return areDifferent;
-=======
+}
+
 Map<String, dynamic> _recursivelyAddAll(
   Map<String, dynamic> target,
   Map<String, dynamic> source,
@@ -67,5 +67,4 @@
   // prepend an empty literal for functional immutability
   return (<Map<String, dynamic>>[<String, dynamic>{}]..addAll(maps))
       .reduce(_recursivelyAddAll);
->>>>>>> 1145fee6
 }
name: graphql
description: A stand-alone GraphQL client for Dart, bringing all the features from a modern GraphQL client to one easy to use package.
<<<<<<< HEAD
version:  5.0.0
=======
version: 4.1.0-beta.2
>>>>>>> f552209f
homepage: https://github.com/zino-app/graphql-flutter/tree/master/packages/graphql
dependencies:
  meta: ^1.3.0
  path: ^1.8.0
  gql: ^0.13.0
  gql_exec: ^0.3.0
  gql_link: ^0.4.0
  gql_http_link: ^0.4.0
  gql_transform_link: ^0.2.0
  gql_error_link: ^0.2.0
  gql_dedupe_link: ^2.0.0
  hive: ^2.0.0
  normalize: ^0.5.1
  http: ^0.13.0
  collection: ^1.15.0
  web_socket_channel: ^2.0.0
  stream_channel: ^2.1.0 
  rxdart: ^0.26.0
  uuid: ^3.0.1
dev_dependencies:
  async: ^2.5.0
  pedantic: ^1.8.0+1
  mockito: ^5.0.0
  test: ^1.5.3
  #test_coverage: ^0.5.0
  http_parser: ^4.0.0
environment:
  sdk: '>=2.12.0 <3.0.0'<|MERGE_RESOLUTION|>--- conflicted
+++ resolved
@@ -1,10 +1,6 @@
 name: graphql
 description: A stand-alone GraphQL client for Dart, bringing all the features from a modern GraphQL client to one easy to use package.
-<<<<<<< HEAD
-version:  5.0.0
-=======
-version: 4.1.0-beta.2
->>>>>>> f552209f
+version:  5.0.0-beta.0
 homepage: https://github.com/zino-app/graphql-flutter/tree/master/packages/graphql
 dependencies:
   meta: ^1.3.0

name: graphql
description: A stand-alone GraphQL client for Dart, bringing all the features from
  a modern GraphQL client to one easy to use package.
<<<<<<< HEAD
version: 3.1.0-beta.6
=======
version: 3.0.2
>>>>>>> 6c188cbb
authors:
- Eus Dima <eus@zinoapp.com>
- Zino Hofmann <zino@zinoapp.com>
- Michael Joseph Rosenthal <rosenthalm93@gmail.com>
- TruongSinh Tran-Nguyen <i@truongsinh.pro>
homepage: https://github.com/zino-app/graphql-flutter/tree/master/packages/graphql
dependencies:
  meta: ^1.1.6
  http: ^0.12.0+4
  mime: ^0.9.6+2
  path: ^1.6.2
  crypto: ^2.1.3
  http_parser: ^3.1.3
  uuid_enhanced: ^3.0.2
  gql: ^0.12.0
  rxdart: ^0.24.0
  websocket: ^0.0.5
  quiver: '>=2.0.0 <3.0.0'
dev_dependencies:
  pedantic: ^1.8.0+1
  mockito: ^4.0.0
  test: ^1.5.3
  test_coverage: ^0.3.0+1
environment:
  sdk: '>=2.6.0 <3.0.0'<|MERGE_RESOLUTION|>--- conflicted
+++ resolved
@@ -1,16 +1,7 @@
 name: graphql
 description: A stand-alone GraphQL client for Dart, bringing all the features from
   a modern GraphQL client to one easy to use package.
-<<<<<<< HEAD
 version: 3.1.0-beta.6
-=======
-version: 3.0.2
->>>>>>> 6c188cbb
-authors:
-- Eus Dima <eus@zinoapp.com>
-- Zino Hofmann <zino@zinoapp.com>
-- Michael Joseph Rosenthal <rosenthalm93@gmail.com>
-- TruongSinh Tran-Nguyen <i@truongsinh.pro>
 homepage: https://github.com/zino-app/graphql-flutter/tree/master/packages/graphql
 dependencies:
   meta: ^1.1.6

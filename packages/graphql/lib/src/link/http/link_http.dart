import 'dart:async';
import 'dart:convert';
import 'dart:typed_data';

import 'package:graphql/src/exceptions/exceptions.dart' as ex;
import 'package:meta/meta.dart';
import 'package:http/http.dart';
import 'package:http_parser/http_parser.dart';

import 'package:gql/language.dart';
import 'package:graphql/src/utilities/helpers.dart' show notNull;
import 'package:graphql/src/link/link.dart';
import 'package:graphql/src/link/operation.dart';
import 'package:graphql/src/link/fetch_result.dart';
import 'package:graphql/src/link/http/fallback_http_config.dart';
import 'package:graphql/src/link/http/http_config.dart';
import './link_http_helper_deprecated_stub.dart'
    if (dart.library.io) './link_http_helper_deprecated_io.dart';

class HttpLink extends Link {
  HttpLink({
    @required String uri,
    bool includeExtensions,
    bool useGETForQueries = false,

    /// pass on customized httpClient, especially handy for mocking and testing
    Client httpClient,
    Map<String, String> headers,
    Map<String, dynamic> credentials,
    Map<String, dynamic> fetchOptions,
  }) : super(
          // @todo possibly this is a bug in dart analyzer
          // ignore: undefined_named_parameter
          request: (
            Operation operation, [
            NextLink forward,
          ]) {
            final parsedUri = Uri.parse(uri);

            if (operation.isSubscription) {
              if (forward == null) {
                throw Exception('This link does not support subscriptions.');
              }
              return forward(operation);
            }

            final Client fetcher = httpClient ?? Client();

            final HttpConfig linkConfig = HttpConfig(
              http: HttpQueryOptions(
                includeExtensions: includeExtensions,
                useGETForQueries: useGETForQueries,
              ),
              options: fetchOptions,
              credentials: credentials,
              headers: headers,
            );

            final Map<String, dynamic> context = operation.getContext();
            HttpConfig contextConfig;

            if (context != null) {
              // TODO: for backwards-compatability fallback to overall context for http options
              dynamic httpContext = context['http'] ?? context ?? {};
              // TODO: refactor context to use a [HttpConfig] object to avoid dynamic types
              contextConfig = HttpConfig(
                http: HttpQueryOptions(
                  includeQuery: httpContext['includeQuery'] as bool,
                  includeExtensions: httpContext['includeExtensions'] as bool,
                  useGETForQueries: httpContext['useGETForQueries'] as bool,
                ),
                options: context['fetchOptions'] as Map<String, dynamic>,
                credentials: context['credentials'] as Map<String, dynamic>,
                headers: context['headers'] as Map<String, String>,
              );
            }

            final HttpConfig config = _mergeHttpConfigs(
              fallbackHttpConfig,
              linkConfig,
              contextConfig,
            );

            StreamController<FetchResult> controller;

            Future<void> onListen() async {
              StreamedResponse response;

              try {
                // httpOptionsAndBody.body as String
                final BaseRequest request = await _prepareRequest(parsedUri, operation, config);

                response = await fetcher.send(request);

                operation.setContext(<String, StreamedResponse>{
                  'response': response,
                });
                final FetchResult parsedResponse = await _parseResponse(response);

                controller.add(parsedResponse);
              } catch (failure) {
                // we overwrite socket uri for now:
                // https://github.com/dart-lang/sdk/issues/12693
                dynamic translated = ex.translateFailure(failure);
                if (translated is ex.NetworkException) {
                  translated.uri = parsedUri;
                }
                controller.addError(translated);
              }

              await controller.close();
            }

            controller = StreamController<FetchResult>(onListen: onListen);

            return controller.stream;
          },
        );
}

Future<Map<String, MultipartFile>> _getFileMap(
  dynamic body, {
  Map<String, MultipartFile> currentMap,
  List<String> currentPath = const <String>[],
}) async {
  currentMap ??= <String, MultipartFile>{};
  if (body is Map<String, dynamic>) {
    final Iterable<MapEntry<String, dynamic>> entries = body.entries;
    for (MapEntry<String, dynamic> element in entries) {
      currentMap.addAll(await _getFileMap(
        element.value,
        currentMap: currentMap,
        currentPath: List<String>.from(currentPath)..add(element.key),
      ));
    }
    return currentMap;
  }
  if (body is List<dynamic>) {
    for (int i = 0; i < body.length; i++) {
      currentMap.addAll(await _getFileMap(
        body[i],
        currentMap: currentMap,
        currentPath: List<String>.from(currentPath)..add(i.toString()),
      ));
    }
    return currentMap;
  }
  if (body is MultipartFile) {
    return currentMap
      ..addAll(<String, MultipartFile>{currentPath.join('.'): body});
  }

  // @deprecated, backward compatible only
  // in case the body is io.File
  // in future release, io.File will no longer be supported
  if (isIoFile(body)) {
    return deprecatedHelper(body, currentMap, currentPath);
  }

  // else should only be either String, num, null; NOTHING else
  return currentMap;
}

Future<BaseRequest> _prepareRequest(
  Uri uri,
  Operation operation,
  HttpConfig config,
) async {
  final httpHeaders = config.headers;
  final body = _buildBody(operation, config);

  final Map<String, MultipartFile> fileMap = await _getFileMap(body);
  if (fileMap.isEmpty) {
    if (operation.isQuery && config.http.useGETForQueries) {
      config.options['method'] = 'GET';
    }

    final httpMethod = config.options['method']?.toString()?.toUpperCase() ?? 'POST';
    if (httpMethod == 'GET') {
      uri = uri.replace(queryParameters: body.map((k, v) => MapEntry(k, v is String ? v : json.encode(v))));
    }
    final Request r = Request(httpMethod, uri);
    r.headers.addAll(httpHeaders);
    if (httpMethod != 'GET') {
      r.body = json.encode(body);
    }
    return r;
  }

  final MultipartRequest r = MultipartRequest('POST', uri);
  r.headers.addAll(httpHeaders);
  r.fields['operations'] = json.encode(body, toEncodable: (dynamic object) {
    if (object is MultipartFile) {
      return null;
    }
    // @deprecated, backward compatible only
    // in case the body is io.File
    // in future release, io.File will no longer be supported
    if (isIoFile(object)) {
      return null;
    }
    return object.toJson();
  });

  final Map<String, List<String>> fileMapping = <String, List<String>>{};
  final List<MultipartFile> fileList = <MultipartFile>[];

  final List<MapEntry<String, MultipartFile>> fileMapEntries =
      fileMap.entries.toList(growable: false);

  for (int i = 0; i < fileMapEntries.length; i++) {
    final MapEntry<String, MultipartFile> entry = fileMapEntries[i];
    final String indexString = i.toString();
    fileMapping.addAll(<String, List<String>>{
      indexString: <String>[entry.key],
    });
    final MultipartFile f = entry.value;
    fileList.add(MultipartFile(
      indexString,
      f.finalize(),
      f.length,
      contentType: f.contentType,
      filename: f.filename,
    ));
  }

  r.fields['map'] = json.encode(fileMapping);

  r.files.addAll(fileList);
  return r;
}

HttpConfig _mergeHttpConfigs(
  HttpConfig fallbackConfig, [
  HttpConfig linkConfig,
  HttpConfig contextConfig,
]) {
  // http options
  final HttpQueryOptions httpQueryOptions = HttpQueryOptions();

  // initialize with fallback http options
  httpQueryOptions.addAll(fallbackConfig.http);

  // inject the configured http options
  if (linkConfig.http != null) {
    httpQueryOptions.addAll(linkConfig.http);
  }

  // override with context http options
  if (contextConfig.http != null) {
    httpQueryOptions.addAll(contextConfig.http);
  }

  return HttpConfig(
    http: httpQueryOptions,
    options: {
      ...fallbackConfig.options,
      ...(linkConfig != null ? linkConfig.options ?? {} : {}),
      ...(contextConfig != null ? contextConfig.options ?? {} : {}),
    },
    credentials: {
      ...fallbackConfig.credentials,
      ...(linkConfig != null ? linkConfig.credentials ?? {} : {}),
      ...(contextConfig != null ? contextConfig.credentials ?? {} : {}),
    },
    headers: {
      ...fallbackConfig.headers,
      ...(linkConfig != null ? linkConfig.headers ?? {} : {}),
      ...(contextConfig != null ? contextConfig.headers ?? {} : {}),
    },
  );
}

Map<String, dynamic> _buildBody(
  Operation operation,
  HttpConfig config,
) {
  // the body depends on the http options
  final Map<String, dynamic> body = <String, dynamic>{
    'operationName': operation.operationName,
    'variables': operation.variables,
  }; 

  // not sending the query (i.e persisted queries)
  if (config.http.includeExtensions) {
    body['extensions'] = operation.extensions;
  }

  if (config.http.includeQuery) {
    body['query'] = printNode(operation.documentNode);
  }

  return body;
}

Future<FetchResult> _parseResponse(StreamedResponse response) async {
  final int statusCode = response.statusCode;

  final Encoding encoding = _determineEncodingFromResponse(response);
  // @todo limit bodyBytes
  final Uint8List responseByte = await response.stream.toBytes();
  final String decodedBody = encoding.decode(responseByte);

<<<<<<< HEAD
  final Map<String, dynamic> jsonResponse =
      json.decode(decodedBody) as Map<String, dynamic>;
  final FetchResult fetchResult = FetchResult(
    statusCode: statusCode,
  );
=======
  Map<String, dynamic> jsonResponse;
  try {
      jsonResponse=  json.decode(decodedBody) as Map<String, dynamic>;
  }catch(e){
    throw ClientException('Invalid response body: $decodedBody');
  }
  final FetchResult fetchResult = FetchResult();
>>>>>>> 0bc994aa

  if (jsonResponse['errors'] != null) {
    fetchResult.errors =
        (jsonResponse['errors'] as List<dynamic>).where(notNull).toList();
  }

  if (jsonResponse['data'] != null) {
    fetchResult.data = jsonResponse['data'];
  }

  if (fetchResult.data == null && fetchResult.errors == null) {
    if (statusCode < 200 || statusCode >= 400) {
      throw ClientException(
        'Network Error: $statusCode $decodedBody',
      );
    }
    throw ClientException('Invalid response body: $decodedBody');
  }

  return fetchResult;
}

/// Returns the charset encoding for the given response.
///
/// The default fallback encoding is set to UTF-8 according to the IETF RFC4627 standard
/// which specifies the application/json media type:
///   "JSON text SHALL be encoded in Unicode. The default encoding is UTF-8."
Encoding _determineEncodingFromResponse(BaseResponse response,
    [Encoding fallback = utf8]) {
  final String contentType = response.headers['content-type'];

  if (contentType == null) {
    return fallback;
  }

  final MediaType mediaType = MediaType.parse(contentType);
  final String charset = mediaType.parameters['charset'];

  if (charset == null) {
    return fallback;
  }

  final Encoding encoding = Encoding.getByName(charset);

  return encoding == null ? fallback : encoding;
}<|MERGE_RESOLUTION|>--- conflicted
+++ resolved
@@ -301,21 +301,15 @@
   final Uint8List responseByte = await response.stream.toBytes();
   final String decodedBody = encoding.decode(responseByte);
 
-<<<<<<< HEAD
-  final Map<String, dynamic> jsonResponse =
-      json.decode(decodedBody) as Map<String, dynamic>;
+  Map<String, dynamic> jsonResponse;
+  try {
+      jsonResponse = json.decode(decodedBody) as Map<String, dynamic>;
+  } catch(e) {
+    throw ClientException('Invalid response body: $decodedBody');
+  }
   final FetchResult fetchResult = FetchResult(
     statusCode: statusCode,
   );
-=======
-  Map<String, dynamic> jsonResponse;
-  try {
-      jsonResponse=  json.decode(decodedBody) as Map<String, dynamic>;
-  }catch(e){
-    throw ClientException('Invalid response body: $decodedBody');
-  }
-  final FetchResult fetchResult = FetchResult();
->>>>>>> 0bc994aa
 
   if (jsonResponse['errors'] != null) {
     fetchResult.errors =

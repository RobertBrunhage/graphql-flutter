import 'dart:async';
import 'dart:convert';
import 'dart:typed_data';

import 'package:graphql/src/exceptions/exceptions.dart' as ex;
import 'package:meta/meta.dart';
import 'package:http/http.dart';
import 'package:http_parser/http_parser.dart';

import 'package:gql/language.dart';
import 'package:graphql/src/utilities/helpers.dart' show notNull;
import 'package:graphql/src/link/link.dart';
import 'package:graphql/src/link/operation.dart';
import 'package:graphql/src/link/fetch_result.dart';
import 'package:graphql/src/link/http/fallback_http_config.dart';
import 'package:graphql/src/link/http/http_config.dart';
import './link_http_helper_deprecated_stub.dart'
    if (dart.library.io) './link_http_helper_deprecated_io.dart';

class HttpLink extends Link {
  HttpLink({
    @required String uri,
    bool includeExtensions,
    bool useGETForQueries = false,

    /// pass on customized httpClient, especially handy for mocking and testing
    Client httpClient,
    Map<String, String> headers,
    Map<String, dynamic> credentials,
    Map<String, dynamic> fetchOptions,
  }) : super(
          // @todo possibly this is a bug in dart analyzer
          // ignore: undefined_named_parameter
          request: (
            Operation operation, [
            NextLink forward,
          ]) {
            final parsedUri = Uri.parse(uri);

            if (operation.isSubscription) {
              if (forward == null) {
                throw Exception('This link does not support subscriptions.');
              }
              return forward(operation);
            }

            final Client fetcher = httpClient ?? Client();

            final HttpConfig linkConfig = HttpConfig(
              http: HttpQueryOptions(
                includeExtensions: includeExtensions,
                useGETForQueries: useGETForQueries,
              ),
              options: fetchOptions,
              credentials: credentials,
              headers: headers,
            );

            final Map<String, dynamic> context = operation.getContext();
            HttpConfig contextConfig;

            if (context != null) {
              // TODO: for backwards-compatability fallback to overall context for http options
              dynamic httpContext = context['http'] ?? context ?? {};
              // TODO: refactor context to use a [HttpConfig] object to avoid dynamic types
              contextConfig = HttpConfig(
                http: HttpQueryOptions(
                  includeQuery: httpContext['includeQuery'] as bool,
                  includeExtensions: httpContext['includeExtensions'] as bool,
                  useGETForQueries: httpContext['useGETForQueries'] as bool,
                ),
                options: context['fetchOptions'] as Map<String, dynamic>,
                credentials: context['credentials'] as Map<String, dynamic>,
                headers: context['headers'] as Map<String, String>,
              );
            }

            final HttpConfig config = _mergeHttpConfigs(
              fallbackHttpConfig,
              linkConfig,
              contextConfig,
            );

            StreamController<FetchResult> controller;

            Future<void> onListen() async {
              StreamedResponse response;

              try {
                // httpOptionsAndBody.body as String
                final BaseRequest request = await _prepareRequest(parsedUri, operation, config);

                response = await fetcher.send(request);

                operation.setContext(<String, StreamedResponse>{
                  'response': response,
                });
                final FetchResult parsedResponse = await _parseResponse(response);

                controller.add(parsedResponse);
              } catch (failure) {
                // we overwrite socket uri for now:
                // https://github.com/dart-lang/sdk/issues/12693
                dynamic translated = ex.translateFailure(failure);
                if (translated is ex.NetworkException) {
                  translated.uri = parsedUri;
                }
                controller.addError(translated);
              }

              await controller.close();
            }

            controller = StreamController<FetchResult>(onListen: onListen);

            return controller.stream;
          },
        );
}

Future<Map<String, MultipartFile>> _getFileMap(
  dynamic body, {
  Map<String, MultipartFile> currentMap,
  List<String> currentPath = const <String>[],
}) async {
  currentMap ??= <String, MultipartFile>{};
  if (body is Map<String, dynamic>) {
    final Iterable<MapEntry<String, dynamic>> entries = body.entries;
    for (MapEntry<String, dynamic> element in entries) {
      currentMap.addAll(await _getFileMap(
        element.value,
        currentMap: currentMap,
        currentPath: List<String>.from(currentPath)..add(element.key),
      ));
    }
    return currentMap;
  }
  if (body is List<dynamic>) {
    for (int i = 0; i < body.length; i++) {
      currentMap.addAll(await _getFileMap(
        body[i],
        currentMap: currentMap,
        currentPath: List<String>.from(currentPath)..add(i.toString()),
      ));
    }
    return currentMap;
  }
  if (body is MultipartFile) {
    return currentMap
      ..addAll(<String, MultipartFile>{currentPath.join('.'): body});
  }

  // @deprecated, backward compatible only
  // in case the body is io.File
  // in future release, io.File will no longer be supported
  if (isIoFile(body)) {
    return deprecatedHelper(body, currentMap, currentPath);
  }

  // else should only be either String, num, null; NOTHING else
  return currentMap;
}

Future<BaseRequest> _prepareRequest(
  Uri uri,
  Operation operation,
  HttpConfig config,
) async {
  final httpHeaders = config.headers;
  final body = _buildBody(operation, config);

  final Map<String, MultipartFile> fileMap = await _getFileMap(body);
  if (fileMap.isEmpty) {
    if (operation.isQuery && config.http.useGETForQueries) {
      config.options['method'] = 'GET';
    }

    final httpMethod = config.options['method']?.toString()?.toUpperCase() ?? 'POST';
    if (httpMethod == 'GET') {
      uri = uri.replace(queryParameters: body.map((k, v) => MapEntry(k, v is String ? v : json.encode(v))));
    }
    final Request r = Request(httpMethod, uri);
    r.headers.addAll(httpHeaders);
    if (httpMethod != 'GET') {
      r.body = json.encode(body);
    }
    return r;
  }

  final MultipartRequest r = MultipartRequest('POST', uri);
  r.headers.addAll(httpHeaders);
  r.fields['operations'] = json.encode(body, toEncodable: (dynamic object) {
    if (object is MultipartFile) {
      return null;
    }
    // @deprecated, backward compatible only
    // in case the body is io.File
    // in future release, io.File will no longer be supported
    if (isIoFile(object)) {
      return null;
    }
    return object.toJson();
  });

  final Map<String, List<String>> fileMapping = <String, List<String>>{};
  final List<MultipartFile> fileList = <MultipartFile>[];

  final List<MapEntry<String, MultipartFile>> fileMapEntries =
      fileMap.entries.toList(growable: false);

  for (int i = 0; i < fileMapEntries.length; i++) {
    final MapEntry<String, MultipartFile> entry = fileMapEntries[i];
    final String indexString = i.toString();
    fileMapping.addAll(<String, List<String>>{
      indexString: <String>[entry.key],
    });
    final MultipartFile f = entry.value;
    fileList.add(MultipartFile(
      indexString,
      f.finalize(),
      f.length,
      contentType: f.contentType,
      filename: f.filename,
    ));
  }

  r.fields['map'] = json.encode(fileMapping);

  r.files.addAll(fileList);
  return r;
}

HttpConfig _mergeHttpConfigs(
  HttpConfig fallbackConfig, [
  HttpConfig linkConfig,
  HttpConfig contextConfig,
]) {
  // http options
  final HttpQueryOptions httpQueryOptions = HttpQueryOptions();

  // initialize with fallback http options
  httpQueryOptions.addAll(fallbackConfig.http);

  // inject the configured http options
  if (linkConfig.http != null) {
    httpQueryOptions.addAll(linkConfig.http);
  }

  // override with context http options
  if (contextConfig.http != null) {
    httpQueryOptions.addAll(contextConfig.http);
  }

  return HttpConfig(
    http: httpQueryOptions,
    options: {
      ...fallbackConfig.options,
      ...(linkConfig != null ? linkConfig.options ?? {} : {}),
      ...(contextConfig != null ? contextConfig.options ?? {} : {}),
    },
    credentials: {
      ...fallbackConfig.credentials,
      ...(linkConfig != null ? linkConfig.credentials ?? {} : {}),
      ...(contextConfig != null ? contextConfig.credentials ?? {} : {}),
    },
    headers: {
      ...fallbackConfig.headers,
      ...(linkConfig != null ? linkConfig.headers ?? {} : {}),
      ...(contextConfig != null ? contextConfig.headers ?? {} : {}),
    },
  );
}

Map<String, dynamic> _buildBody(
  Operation operation,
  HttpConfig config,
) {
  // the body depends on the http options
  final Map<String, dynamic> body = <String, dynamic>{
    'operationName': operation.operationName,
    'variables': operation.variables,
  }; 

  // not sending the query (i.e persisted queries)
  if (config.http.includeExtensions) {
    body['extensions'] = operation.extensions;
  }

  if (config.http.includeQuery) {
    body['query'] = printNode(operation.documentNode);
  }

  return body;
}

Future<FetchResult> _parseResponse(StreamedResponse response) async {
  final int statusCode = response.statusCode;

  final Encoding encoding = _determineEncodingFromResponse(response);
  // @todo limit bodyBytes
  final Uint8List responseByte = await response.stream.toBytes();
  final String decodedBody = encoding.decode(responseByte);

  Map<String, dynamic> jsonResponse;
  try {
<<<<<<< HEAD
      jsonResponse=  json.decode(decodedBody) as Map<String, dynamic>;
  }catch(e){
    throw ClientException('Invalid response body: $decodedBody');
  }
  final FetchResult fetchResult = FetchResult();
=======
      jsonResponse = json.decode(decodedBody) as Map<String, dynamic>;
  } catch(e) {
    throw ClientException('Invalid response body: $decodedBody');
  }
  final FetchResult fetchResult = FetchResult(
    statusCode: statusCode,
  );
>>>>>>> 21a14e89

  if (jsonResponse['errors'] != null) {
    fetchResult.errors =
        (jsonResponse['errors'] as List<dynamic>).where(notNull).toList();
  }

  if (jsonResponse['data'] != null) {
    fetchResult.data = jsonResponse['data'];
  }

  if (fetchResult.data == null && fetchResult.errors == null) {
    if (statusCode < 200 || statusCode >= 400) {
      throw ClientException(
        'Network Error: $statusCode $decodedBody',
      );
    }
    throw ClientException('Invalid response body: $decodedBody');
  }

  return fetchResult;
}

/// Returns the charset encoding for the given response.
///
/// The default fallback encoding is set to UTF-8 according to the IETF RFC4627 standard
/// which specifies the application/json media type:
///   "JSON text SHALL be encoded in Unicode. The default encoding is UTF-8."
Encoding _determineEncodingFromResponse(BaseResponse response,
    [Encoding fallback = utf8]) {
  final String contentType = response.headers['content-type'];

  if (contentType == null) {
    return fallback;
  }

  final MediaType mediaType = MediaType.parse(contentType);
  final String charset = mediaType.parameters['charset'];

  if (charset == null) {
    return fallback;
  }

  final Encoding encoding = Encoding.getByName(charset);

  return encoding == null ? fallback : encoding;
}<|MERGE_RESOLUTION|>--- conflicted
+++ resolved
@@ -303,13 +303,6 @@
 
   Map<String, dynamic> jsonResponse;
   try {
-<<<<<<< HEAD
-      jsonResponse=  json.decode(decodedBody) as Map<String, dynamic>;
-  }catch(e){
-    throw ClientException('Invalid response body: $decodedBody');
-  }
-  final FetchResult fetchResult = FetchResult();
-=======
       jsonResponse = json.decode(decodedBody) as Map<String, dynamic>;
   } catch(e) {
     throw ClientException('Invalid response body: $decodedBody');
@@ -317,7 +310,6 @@
   final FetchResult fetchResult = FetchResult(
     statusCode: statusCode,
   );
->>>>>>> 21a14e89
 
   if (jsonResponse['errors'] != null) {
     fetchResult.errors =

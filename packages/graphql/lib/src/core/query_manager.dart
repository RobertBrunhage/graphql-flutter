import 'dart:async';

import 'package:meta/meta.dart';
import 'package:collection/collection.dart';

import 'package:gql_exec/gql_exec.dart';
import 'package:gql_link/gql_link.dart' show Link;

import 'package:graphql/src/cache/cache.dart';
import 'package:graphql/src/core/observable_query.dart';
import 'package:graphql/src/core/_base_options.dart';
import 'package:graphql/src/core/mutation_options.dart';
import 'package:graphql/src/core/query_options.dart';
import 'package:graphql/src/core/query_result.dart';
import 'package:graphql/src/core/policies.dart';
import 'package:graphql/src/exceptions.dart';
import 'package:graphql/src/scheduler/scheduler.dart';

import 'package:graphql/src/core/_query_write_handling.dart';

bool Function(dynamic a, dynamic b) _deepEquals =
    const DeepCollectionEquality().equals;

class QueryManager {
  QueryManager({
    required this.link,
    required this.cache,
    this.alwaysRebroadcast = false,
  }) {
    scheduler = QueryScheduler(
      queryManager: this,
    );
  }

  final Link link;
  final GraphQLCache cache;

  /// Whether to skip deep equality checks in [maybeRebroadcastQueries]
  final bool alwaysRebroadcast;

  QueryScheduler? scheduler;
  static final _oneOffOpId = '0';
  int idCounter = 1;

  /// [ObservableQuery] registry
  Map<String, ObservableQuery> queries = <String, ObservableQuery>{};

  /// prevents rebroadcasting for some intensive bulk operation like [refetchSafeQueries]
  bool rebroadcastLocked = false;

  ObservableQuery watchQuery(WatchQueryOptions options) {
    final ObservableQuery observableQuery = ObservableQuery(
      queryManager: this,
      options: options,
    );

    setQuery(observableQuery);

    return observableQuery;
  }

  Stream<QueryResult> subscribe(SubscriptionOptions options) async* {
    assert(
      options.fetchPolicy != FetchPolicy.cacheOnly,
      "Cannot subscribe with FetchPolicy.cacheOnly: $options",
    );
    final request = options.asRequest;

    // Add optimistic or cache-based result to the stream if any
    if (options.optimisticResult != null) {
      // TODO optimisticResults for streams just skip the cache for now
      yield QueryResult.optimistic(
          data: options.optimisticResult as Map<String, dynamic>?);
    } else if (shouldRespondEagerlyFromCache(options.fetchPolicy)) {
      final cacheResult = cache.readQuery(
        request,
        optimistic: options.policies.mergeOptimisticData,
      );
      if (cacheResult != null) {
        yield QueryResult(
          source: QueryResultSource.cache,
          data: cacheResult,
        );
      }
    }

    try {
      yield* link.request(request).map((response) {
        QueryResult? queryResult;
        bool rereadFromCache = false;
        try {
          queryResult = mapFetchResultToQueryResult(
            response,
            options,
            source: QueryResultSource.network,
          );

          rereadFromCache = attemptCacheWriteFromResponse(
            options.policies,
            request,
            response,
            queryResult,
          );
        } catch (failure) {
          // we set the source to indicate where the source of failure
          queryResult ??= QueryResult(source: QueryResultSource.network);

          queryResult.exception = coalesceErrors(
            exception: queryResult.exception,
            linkException: translateFailure(failure),
          );
        }

        if (rereadFromCache) {
          // normalize results if previously written
          attempCacheRereadIntoResult(request, queryResult);
        }

        return queryResult;
      }).transform(StreamTransformer.fromHandlers(
        handleError: (err, trace, sink) => sink.add(_wrapFailure(err)),
      ));
    } catch (ex) {
      yield* Stream.fromIterable([_wrapFailure(ex)]);
    }
  }

  Future<QueryResult> query(QueryOptions options) async {
<<<<<<< HEAD
    final result = await fetchQuery(_oneOffOpId, options);
    maybeRebroadcastQueries();
    return result;
  }

  Future<QueryResult> mutate(MutationOptions options) async {
    final result = await fetchQuery(_oneOffOpId, options);
    // not sure why query id is _oneOffOpId, may be needs improvements
=======
    final result = await fetchQuery('0', options);
    maybeRebroadcastQueries();
    return result;
  }
    
    
  Future<QueryResult> mutate(MutationOptions options) async {
    final result = await fetchQuery('0', options);
>>>>>>> f552209f
    // once the mutation has been process successfully, execute callbacks
    // before returning the results
    final mutationCallbacks = MutationCallbackHandler(
      cache: cache,
      options: options,
      queryId: _oneOffOpId,
    );

    final callbacks = mutationCallbacks.callbacks;

    for (final callback in callbacks) {
      await callback(result);
    }

    /// wait until callbacks complete to rebroadcast
    maybeRebroadcastQueries();

    return result;
  }

  Future<QueryResult> fetchQuery(
    String queryId,
    BaseOptions options,
  ) async {
    final MultiSourceResult allResults =
        fetchQueryAsMultiSourceResult(queryId, options);
    return allResults.networkResult ?? allResults.eagerResult;
  }

  /// Wrap both the `eagerResult` and `networkResult` future in a `MultiSourceResult`
  /// if the cache policy precludes a network request, `networkResult` will be `null`
  MultiSourceResult fetchQueryAsMultiSourceResult(
    String queryId,
    BaseOptions options,
  ) {
    // create a new request to execute
    final request = options.asRequest;

    final QueryResult eagerResult = _resolveQueryEagerly(
      request,
      queryId,
      options,
    );

    // _resolveQueryEagerly handles cacheOnly,
    // so if we're loading + cacheFirst we continue to network
    return MultiSourceResult(
      eagerResult: eagerResult,
      networkResult:
          (shouldStopAtCache(options.fetchPolicy) && !eagerResult.isLoading)
              ? null
              : _resolveQueryOnNetwork(request, queryId, options),
    );
  }

  /// Resolve the query on the network,
  /// negotiating any necessary cache edits / optimistic cleanup
  Future<QueryResult> _resolveQueryOnNetwork(
    Request request,
    String queryId,
    BaseOptions options,
  ) async {
    Response response;
    QueryResult? queryResult;

    bool rereadFromCache = false;

    try {
      // execute the request through the provided link(s)
      response = await link.request(request).first;

      queryResult = mapFetchResultToQueryResult(
        response,
        options,
        source: QueryResultSource.network,
      );

      rereadFromCache = attemptCacheWriteFromResponse(
        options.policies,
        request,
        response,
        queryResult,
      );
    } catch (failure) {
      // we set the source to indicate where the source of failure
      queryResult ??= QueryResult(source: QueryResultSource.network);

      queryResult.exception = coalesceErrors(
        exception: queryResult.exception,
        linkException: translateFailure(failure),
      );
    }

    // cleanup optimistic results
    cache.removeOptimisticPatch(queryId);

    if (rereadFromCache) {
      // normalize results if previously written
      attempCacheRereadIntoResult(request, queryResult);
    }

    // one off operations do not have an ObservableQuery to add to
    if (queryId != _oneOffOpId) {
      addQueryResult(request, queryId, queryResult);
    }

    return queryResult;
  }

  /// Add an eager cache response to the stream if possible,
  /// based on `fetchPolicy` and `optimisticResults`
  QueryResult _resolveQueryEagerly(
    Request request,
    String queryId,
    BaseOptions options,
  ) {
    QueryResult queryResult = QueryResult.loading();

    try {
      if (options.optimisticResult != null) {
        queryResult = _getOptimisticQueryResult(
          request,
          queryId: queryId,
          optimisticResult: options.optimisticResult,
        );
      }

      // if we haven't already resolved results optimistically,
      // we attempt to resolve the from the cache
      if (shouldRespondEagerlyFromCache(options.fetchPolicy) &&
          !queryResult.isOptimistic) {
        final dynamic data = cache.readQuery(request, optimistic: false);
        // we only push an eager query with data
        if (data != null) {
          queryResult = QueryResult(
            data: data,
            source: QueryResultSource.cache,
          );
        }

        if (options.fetchPolicy == FetchPolicy.cacheOnly &&
            queryResult.isLoading) {
          queryResult = QueryResult(
            source: QueryResultSource.cache,
            exception: OperationException(
              linkException: CacheMissException(
                'Could not resolve the given request against the cache. (FetchPolicy.cacheOnly)',
                request,
              ),
            ),
          );
        }
      }
    } catch (failure) {
      queryResult.exception = coalesceErrors(
        exception: queryResult.exception,
        linkException: translateFailure(failure),
      );
    }

    // If not a regular eager cache resolution,
    // will either be loading, or optimistic.
    //
    // if there's an optimistic result, we add it regardless of fetchPolicy.
    // This is undefined-ish behavior/edge case, but still better than just
    // ignoring a provided optimisticResult.
    // Would probably be better to add it ignoring the cache in such cases
    //
    // one off operations do not have an ObservableQuery to add to
    if (queryId != _oneOffOpId) {
      addQueryResult(request, queryId, queryResult);
    }

    return queryResult;
  }

  /// Refetch the [ObservableQuery] referenced by [queryId],
  /// overriding any present non-network-only [FetchPolicy].
  Future<QueryResult?> refetchQuery(String queryId) {
    final WatchQueryOptions options = queries[queryId]!.options.copy();
    if (!willAlwaysExecuteOnNetwork(options.fetchPolicy)) {
      options.policies = options.policies.copyWith(
        fetch: FetchPolicy.networkOnly,
      );
    }

    // create a new request to execute
    final request = options.asRequest;

    return _resolveQueryOnNetwork(request, queryId, options);
  }

  @experimental
  Future<List<QueryResult?>> refetchSafeQueries() async {
    rebroadcastLocked = true;
    final results = await Future.wait(
      queries.values.where((q) => q.isRefetchSafe).map((q) => q.refetch()),
    );
    rebroadcastLocked = false;
    maybeRebroadcastQueries();
    return results;
  }

  ObservableQuery? getQuery(String? queryId) {
    if (queries.containsKey(queryId)) {
      return queries[queryId!];
    }

    return null;
  }

  /// Add a result to the [ObservableQuery] specified by `queryId`, if it exists.
  ///
  /// Will [maybeRebroadcastQueries] from [ObservableQuery.addResult] if the [cache] has flagged the need to.
  ///
  /// Queries are registered via [setQuery] and [watchQuery]
  void addQueryResult(
    Request request,
    String? queryId,
    QueryResult queryResult,
  ) {
    final ObservableQuery? observableQuery = getQuery(queryId);

    if (observableQuery != null && !observableQuery.controller.isClosed) {
      observableQuery.addResult(queryResult);
    }
  }

  /// Create an optimstic result for the query specified by `queryId`, if it exists
  QueryResult _getOptimisticQueryResult(
    Request request, {
    required String queryId,
    required Object? optimisticResult,
  }) {
    QueryResult queryResult = QueryResult(
      source: QueryResultSource.optimisticResult,
    );

    attemptCacheWriteFromClient(
      request,
      optimisticResult as Map<String, dynamic>?,
      queryResult,
      writeQuery: (req, data) => cache.recordOptimisticTransaction(
        (proxy) => proxy..writeQuery(req, data: data!),
        queryId,
      ),
    );

    if (!queryResult.hasException) {
      queryResult.data = cache.readQuery(
        request,
        optimistic: true,
      );
    }

    return queryResult;
  }

  /// Rebroadcast cached queries with changed underlying data if [cache.broadcastRequested] or [force].
  ///
  /// Push changed data from cache to query streams.
  /// [exclude] is used to skip a query if it was recently executed
  /// (normally the query that caused the rebroadcast)
  ///
  /// Returns whether a broadcast was executed, which depends on the state of the cache.
  /// If there are multiple in-flight cache updates, we wait until they all complete
  ///
  /// **Note on internal implementation details**:
  /// There is sometimes confusion on when this is called, but rebroadcasts are requested
  /// from every [addQueryResult] where `result.isNotLoading` as an [OnData] callback from [ObservableQuery].
  bool maybeRebroadcastQueries({ObservableQuery? exclude, bool force = false}) {
    if (rebroadcastLocked && !force) {
      return false;
    }

    final shouldBroadast = cache.shouldBroadcast(claimExecution: true);

    if (!shouldBroadast && !force) {
      return false;
    }

    for (ObservableQuery query in queries.values) {
      if (query != exclude && query.isRebroadcastSafe) {
        final cachedData = cache.readQuery(
          query.options.asRequest,
          optimistic: query.options.policies.mergeOptimisticData,
        );
        if (_cachedDataHasChangedFor(query, cachedData)) {
          query.addResult(
            mapFetchResultToQueryResult(
              Response(data: cachedData),
              query.options,
              source: QueryResultSource.cache,
            ),
            fromRebroadcast: true,
          );
        }
      }
    }
    return true;
  }

  bool _cachedDataHasChangedFor(
    ObservableQuery query,
    Map<String, dynamic>? cachedData,
  ) =>
      cachedData != null &&
      (alwaysRebroadcast || !_deepEquals(query.latestResult!.data, cachedData));

  void setQuery(ObservableQuery observableQuery) {
    queries[observableQuery.queryId] = observableQuery;
  }

  void closeQuery(ObservableQuery observableQuery, {bool fromQuery = false}) {
    if (!fromQuery) {
      observableQuery.close(fromManager: true);
    }
    queries.remove(observableQuery.queryId);
  }

  int generateQueryId() {
    final int requestId = idCounter;

    idCounter++;

    return requestId;
  }

  QueryResult mapFetchResultToQueryResult(
    Response response,
    BaseOptions options, {
    required QueryResultSource source,
  }) {
    List<GraphQLError>? errors;
    dynamic data;

    // check if there are errors and apply the error policy if so
    // in a nutshell: `ignore` swallows errors, `none` swallows data
    if (response.errors != null && response.errors!.isNotEmpty) {
      switch (options.errorPolicy) {
        case ErrorPolicy.all:
          // handle both errors and data
          errors = response.errors;
          data = response.data;
          break;
        case ErrorPolicy.ignore:
          // ignore errors
          data = response.data;
          break;
        case ErrorPolicy.none:
        default:
          // TODO not actually sure if apollo even casts graphql errors in `none` mode,
          // it's also kind of legacy
          errors = response.errors;
          break;
      }
    } else {
      data = response.data;
    }

    return QueryResult(
      data: data,
      context: response.context,
      source: source,
      exception: coalesceErrors(graphqlErrors: errors),
    );
  }
}

QueryResult _wrapFailure(dynamic ex) => QueryResult(
      // we set the source to indicate where the source of failure
      source: QueryResultSource.network,
      exception: coalesceErrors(linkException: translateFailure(ex)),
    );<|MERGE_RESOLUTION|>--- conflicted
+++ resolved
@@ -126,7 +126,6 @@
   }
 
   Future<QueryResult> query(QueryOptions options) async {
-<<<<<<< HEAD
     final result = await fetchQuery(_oneOffOpId, options);
     maybeRebroadcastQueries();
     return result;
@@ -134,17 +133,7 @@
 
   Future<QueryResult> mutate(MutationOptions options) async {
     final result = await fetchQuery(_oneOffOpId, options);
-    // not sure why query id is _oneOffOpId, may be needs improvements
-=======
-    final result = await fetchQuery('0', options);
-    maybeRebroadcastQueries();
-    return result;
-  }
-    
-    
-  Future<QueryResult> mutate(MutationOptions options) async {
-    final result = await fetchQuery('0', options);
->>>>>>> f552209f
+
     // once the mutation has been process successfully, execute callbacks
     // before returning the results
     final mutationCallbacks = MutationCallbackHandler(
@@ -159,7 +148,8 @@
       await callback(result);
     }
 
-    /// wait until callbacks complete to rebroadcast
+    /// [fetchQuery] attempts to broadcast from the observable,
+    /// but now we've called all our side effects.
     maybeRebroadcastQueries();
 
     return result;

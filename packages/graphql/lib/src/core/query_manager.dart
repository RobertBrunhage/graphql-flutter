import 'dart:async';

import 'package:meta/meta.dart';
import 'package:collection/collection.dart';

import 'package:gql_exec/gql_exec.dart';
import 'package:gql_link/gql_link.dart' show Link;

import 'package:graphql/src/cache/cache.dart';
import 'package:graphql/src/core/observable_query.dart';
import 'package:graphql/src/core/_base_options.dart';
import 'package:graphql/src/core/mutation_options.dart';
import 'package:graphql/src/core/query_options.dart';
import 'package:graphql/src/core/query_result.dart';
import 'package:graphql/src/core/policies.dart';
import 'package:graphql/src/exceptions.dart';
import 'package:graphql/src/scheduler/scheduler.dart';

import 'package:graphql/src/core/_query_write_handling.dart';

bool Function(dynamic a, dynamic b) _deepEquals =
    const DeepCollectionEquality().equals;

class QueryManager {
  QueryManager({
    required this.link,
    required this.cache,
    this.alwaysRebroadcast = false,
  }) {
    scheduler = QueryScheduler(
      queryManager: this,
    );
  }

  final Link link;
  final GraphQLCache cache;

  /// Whether to skip deep equality checks in [maybeRebroadcastQueries]
  final bool alwaysRebroadcast;

  QueryScheduler? scheduler;
  static final _oneOffOpId = '0';
  int idCounter = 1;

  /// [ObservableQuery] registry
  Map<String, ObservableQuery> queries = <String, ObservableQuery>{};

  /// prevents rebroadcasting for some intensive bulk operation like [refetchSafeQueries]
  bool rebroadcastLocked = false;

  ObservableQuery watchQuery(WatchQueryOptions options) {
    final ObservableQuery observableQuery = ObservableQuery(
      queryManager: this,
      options: options,
    );

    setQuery(observableQuery);

    return observableQuery;
  }

  Stream<QueryResult> subscribe(SubscriptionOptions options) async* {
    assert(
      options.fetchPolicy != FetchPolicy.cacheOnly,
      "Cannot subscribe with FetchPolicy.cacheOnly: $options",
    );
    final request = options.asRequest;

    // Add optimistic or cache-based result to the stream if any
    if (options.optimisticResult != null) {
      // TODO optimisticResults for streams just skip the cache for now
      yield QueryResult.optimistic(
          data: options.optimisticResult as Map<String, dynamic>?);
    } else if (shouldRespondEagerlyFromCache(options.fetchPolicy)) {
      final cacheResult = cache.readQuery(
        request,
        optimistic: options.policies.mergeOptimisticData,
      );
      if (cacheResult != null) {
        yield QueryResult(
          source: QueryResultSource.cache,
          data: cacheResult,
        );
      }
    }

    try {
      yield* link.request(request).map((response) {
        QueryResult? queryResult;
        bool rereadFromCache = false;
        try {
          queryResult = mapFetchResultToQueryResult(
            response,
            options,
            source: QueryResultSource.network,
          );

          rereadFromCache = attemptCacheWriteFromResponse(
            options.policies,
            request,
            response,
            queryResult,
          );
        } catch (failure, trace) {
          // we set the source to indicate where the source of failure
          queryResult ??= QueryResult(source: QueryResultSource.network);

          queryResult.exception = coalesceErrors(
            exception: queryResult.exception,
            linkException: translateFailure(failure, trace),
          );
        }

        if (rereadFromCache) {
          // normalize results if previously written
          attempCacheRereadIntoResult(request, queryResult);
        }

        return queryResult;
      }).transform(StreamTransformer.fromHandlers(
        handleError: (err, trace, sink) => sink.add(_wrapFailure(err, trace)),
      ));
    } catch (ex, trace) {
      yield* Stream.fromIterable([_wrapFailure(ex, trace)]);
    }
  }

  Future<QueryResult> query(QueryOptions options) async {
<<<<<<< HEAD
    final result = await fetchQuery(_oneOffOpId, options);
    maybeRebroadcastQueries();
=======
    final result = await fetchQuery('0', options);

    maybeRebroadcastQueries();

>>>>>>> dab2ed42
    return result;
  }

  Future<QueryResult> mutate(MutationOptions options) async {
<<<<<<< HEAD
    final result = await fetchQuery(_oneOffOpId, options);

=======
    final result = await fetchQuery('0', options);
>>>>>>> dab2ed42
    // once the mutation has been process successfully, execute callbacks
    // before returning the results
    final mutationCallbacks = MutationCallbackHandler(
      cache: cache,
      options: options,
      queryId: _oneOffOpId,
    );

    final callbacks = mutationCallbacks.callbacks;

    for (final callback in callbacks) {
      await callback(result);
    }

    /// wait until callbacks complete to rebroadcast
    maybeRebroadcastQueries();

    return result;
  }

  Future<QueryResult> fetchQuery(
    String queryId,
    BaseOptions options,
  ) async {
    final MultiSourceResult allResults =
        fetchQueryAsMultiSourceResult(queryId, options);
    return allResults.networkResult ?? allResults.eagerResult;
  }

  /// Wrap both the `eagerResult` and `networkResult` future in a `MultiSourceResult`
  /// if the cache policy precludes a network request, `networkResult` will be `null`
  MultiSourceResult fetchQueryAsMultiSourceResult(
    String queryId,
    BaseOptions options,
  ) {
    // create a new request to execute
    final request = options.asRequest;

    final QueryResult eagerResult = _resolveQueryEagerly(
      request,
      queryId,
      options,
    );

    // _resolveQueryEagerly handles cacheOnly,
    // so if we're loading + cacheFirst we continue to network
    return MultiSourceResult(
      eagerResult: eagerResult,
      networkResult:
          (shouldStopAtCache(options.fetchPolicy) && !eagerResult.isLoading)
              ? null
              : _resolveQueryOnNetwork(request, queryId, options),
    );
  }

  /// Resolve the query on the network,
  /// negotiating any necessary cache edits / optimistic cleanup
  Future<QueryResult> _resolveQueryOnNetwork(
    Request request,
    String queryId,
    BaseOptions options,
  ) async {
    Response response;
    QueryResult? queryResult;

    bool rereadFromCache = false;

    try {
      // execute the request through the provided link(s)
      response = await link.request(request).first;

      queryResult = mapFetchResultToQueryResult(
        response,
        options,
        source: QueryResultSource.network,
      );

      rereadFromCache = attemptCacheWriteFromResponse(
        options.policies,
        request,
        response,
        queryResult,
      );
    } catch (failure, trace) {
      // we set the source to indicate where the source of failure
      queryResult ??= QueryResult(source: QueryResultSource.network);

      queryResult.exception = coalesceErrors(
        exception: queryResult.exception,
        linkException: translateFailure(failure, trace),
      );
    }

    // cleanup optimistic results
    cache.removeOptimisticPatch(queryId);

    if (rereadFromCache) {
      // normalize results if previously written
      attempCacheRereadIntoResult(request, queryResult);
    }

    // one off operations do not have an ObservableQuery to add to
    if (queryId != _oneOffOpId) {
      addQueryResult(request, queryId, queryResult);
    }

    return queryResult;
  }

  /// Add an eager cache response to the stream if possible,
  /// based on `fetchPolicy` and `optimisticResults`
  QueryResult _resolveQueryEagerly(
    Request request,
    String queryId,
    BaseOptions options,
  ) {
    QueryResult queryResult = QueryResult.loading();

    try {
      if (options.optimisticResult != null) {
        queryResult = _getOptimisticQueryResult(
          request,
          queryId: queryId,
          optimisticResult: options.optimisticResult,
        );
      }

      // if we haven't already resolved results optimistically,
      // we attempt to resolve the from the cache
      if (shouldRespondEagerlyFromCache(options.fetchPolicy) &&
          !queryResult.isOptimistic) {
        final dynamic data = cache.readQuery(request, optimistic: false);
        // we only push an eager query with data
        if (data != null) {
          queryResult = QueryResult(
            data: data,
            source: QueryResultSource.cache,
          );
        }

        if (options.fetchPolicy == FetchPolicy.cacheOnly &&
            queryResult.isLoading) {
          queryResult = QueryResult(
            source: QueryResultSource.cache,
            exception: OperationException(
              linkException: CacheMissException(
                'Could not resolve the given request against the cache. (FetchPolicy.cacheOnly)',
                request,
              ),
            ),
          );
        }
      }
    } catch (failure, trace) {
      queryResult.exception = coalesceErrors(
        exception: queryResult.exception,
        linkException: translateFailure(failure, trace),
      );
    }

    // If not a regular eager cache resolution,
    // will either be loading, or optimistic.
    //
    // if there's an optimistic result, we add it regardless of fetchPolicy.
    // This is undefined-ish behavior/edge case, but still better than just
    // ignoring a provided optimisticResult.
    // Would probably be better to add it ignoring the cache in such cases
    //
    // one off operations do not have an ObservableQuery to add to
    if (queryId != _oneOffOpId) {
      addQueryResult(request, queryId, queryResult);
    }

    return queryResult;
  }

  /// Refetch the [ObservableQuery] referenced by [queryId],
  /// overriding any present non-network-only [FetchPolicy].
  Future<QueryResult?> refetchQuery(String queryId) {
    final WatchQueryOptions options = queries[queryId]!.options.copy();
    if (!willAlwaysExecuteOnNetwork(options.fetchPolicy)) {
      options.policies = options.policies.copyWith(
        fetch: FetchPolicy.networkOnly,
      );
    }

    // create a new request to execute
    final request = options.asRequest;

    return _resolveQueryOnNetwork(request, queryId, options);
  }

  @experimental
  Future<List<QueryResult?>> refetchSafeQueries() async {
    rebroadcastLocked = true;
    final results = await Future.wait(
      queries.values.where((q) => q.isRefetchSafe).map((q) => q.refetch()),
    );
    rebroadcastLocked = false;
    maybeRebroadcastQueries();
    return results;
  }

  ObservableQuery? getQuery(String? queryId) {
    if (queries.containsKey(queryId)) {
      return queries[queryId!];
    }

    return null;
  }

  /// Add a result to the [ObservableQuery] specified by `queryId`, if it exists.
  ///
  /// Will [maybeRebroadcastQueries] from [ObservableQuery.addResult] if the [cache] has flagged the need to.
  ///
  /// Queries are registered via [setQuery] and [watchQuery]
  void addQueryResult(
    Request request,
    String? queryId,
    QueryResult queryResult,
  ) {
    final ObservableQuery? observableQuery = getQuery(queryId);

    if (observableQuery != null && !observableQuery.controller.isClosed) {
      observableQuery.addResult(queryResult);
    }
  }

  /// Create an optimstic result for the query specified by `queryId`, if it exists
  QueryResult _getOptimisticQueryResult(
    Request request, {
    required String queryId,
    required Object? optimisticResult,
  }) {
    QueryResult queryResult = QueryResult(
      source: QueryResultSource.optimisticResult,
    );

    attemptCacheWriteFromClient(
      request,
      optimisticResult as Map<String, dynamic>?,
      queryResult,
      writeQuery: (req, data) => cache.recordOptimisticTransaction(
        (proxy) => proxy..writeQuery(req, data: data!),
        queryId,
      ),
    );

    if (!queryResult.hasException) {
      queryResult.data = cache.readQuery(
        request,
        optimistic: true,
      );
    }

    return queryResult;
  }

  /// Rebroadcast cached queries with changed underlying data if [cache.broadcastRequested] or [force].
  ///
  /// Push changed data from cache to query streams.
  /// [exclude] is used to skip a query if it was recently executed
  /// (normally the query that caused the rebroadcast)
  ///
  /// Returns whether a broadcast was executed, which depends on the state of the cache.
  /// If there are multiple in-flight cache updates, we wait until they all complete
  ///
  /// **Note on internal implementation details**:
  /// There is sometimes confusion on when this is called, but rebroadcasts are requested
  /// from every [addQueryResult] where `result.isNotLoading` as an [OnData] callback from [ObservableQuery].
  bool maybeRebroadcastQueries({ObservableQuery? exclude, bool force = false}) {
    if (rebroadcastLocked && !force) {
      return false;
    }

    final shouldBroadast = cache.shouldBroadcast(claimExecution: true);

    if (!shouldBroadast && !force) {
      return false;
    }

    for (ObservableQuery query in queries.values) {
      if (query != exclude && query.isRebroadcastSafe) {
        final cachedData = cache.readQuery(
          query.options.asRequest,
          optimistic: query.options.policies.mergeOptimisticData,
        );
        if (_cachedDataHasChangedFor(query, cachedData)) {
          query.addResult(
            mapFetchResultToQueryResult(
              Response(data: cachedData),
              query.options,
              source: QueryResultSource.cache,
            ),
            fromRebroadcast: true,
          );
        }
      }
    }
    return true;
  }

  bool _cachedDataHasChangedFor(
    ObservableQuery query,
    Map<String, dynamic>? cachedData,
  ) =>
      cachedData != null &&
      (alwaysRebroadcast || !_deepEquals(query.latestResult!.data, cachedData));

  void setQuery(ObservableQuery observableQuery) {
    queries[observableQuery.queryId] = observableQuery;
  }

  void closeQuery(ObservableQuery observableQuery, {bool fromQuery = false}) {
    if (!fromQuery) {
      observableQuery.close(fromManager: true);
    }
    queries.remove(observableQuery.queryId);
  }

  int generateQueryId() {
    final int requestId = idCounter;

    idCounter++;

    return requestId;
  }

  QueryResult mapFetchResultToQueryResult(
    Response response,
    BaseOptions options, {
    required QueryResultSource source,
  }) {
    List<GraphQLError>? errors;
    dynamic data;

    // check if there are errors and apply the error policy if so
    // in a nutshell: `ignore` swallows errors, `none` swallows data
    if (response.errors != null && response.errors!.isNotEmpty) {
      switch (options.errorPolicy) {
        case ErrorPolicy.all:
          // handle both errors and data
          errors = response.errors;
          data = response.data;
          break;
        case ErrorPolicy.ignore:
          // ignore errors
          data = response.data;
          break;
        case ErrorPolicy.none:
        default:
          // TODO not actually sure if apollo even casts graphql errors in `none` mode,
          // it's also kind of legacy
          errors = response.errors;
          break;
      }
    } else {
      data = response.data;
    }

    return QueryResult(
      data: data,
      context: response.context,
      source: source,
      exception: coalesceErrors(graphqlErrors: errors),
    );
  }
}

QueryResult _wrapFailure(dynamic ex, trace) => QueryResult(
      // we set the source to indicate where the source of failure
      source: QueryResultSource.network,
      exception: coalesceErrors(linkException: translateFailure(ex, trace)),
    );<|MERGE_RESOLUTION|>--- conflicted
+++ resolved
@@ -126,25 +126,14 @@
   }
 
   Future<QueryResult> query(QueryOptions options) async {
-<<<<<<< HEAD
     final result = await fetchQuery(_oneOffOpId, options);
     maybeRebroadcastQueries();
-=======
-    final result = await fetchQuery('0', options);
-
-    maybeRebroadcastQueries();
-
->>>>>>> dab2ed42
+
     return result;
   }
 
   Future<QueryResult> mutate(MutationOptions options) async {
-<<<<<<< HEAD
     final result = await fetchQuery(_oneOffOpId, options);
-
-=======
-    final result = await fetchQuery('0', options);
->>>>>>> dab2ed42
     // once the mutation has been process successfully, execute callbacks
     // before returning the results
     final mutationCallbacks = MutationCallbackHandler(
